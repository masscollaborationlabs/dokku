--- conflicted
+++ resolved
@@ -4,29 +4,6 @@
 source "$PLUGIN_CORE_AVAILABLE_PATH/common/functions"
 source "$PLUGIN_AVAILABLE_PATH/domains/functions"
 source "$PLUGIN_AVAILABLE_PATH/nginx-vhosts/functions"
-<<<<<<< HEAD
-
-RE_IPV4="([0-9]{1,3}[\.]){3}[0-9]{1,3}"
-
-RE_IPV6="([0-9a-fA-F]{1,4}:){7,7}[0-9a-fA-F]{1,4}|"                    # TEST: 1:2:3:4:5:6:7:8
-RE_IPV6="${RE_IPV6}([0-9a-fA-F]{1,4}:){1,7}:|"                         # TEST: 1::                              1:2:3:4:5:6:7::
-RE_IPV6="${RE_IPV6}([0-9a-fA-F]{1,4}:){1,6}:[0-9a-fA-F]{1,4}|"         # TEST: 1::8             1:2:3:4:5:6::8  1:2:3:4:5:6::8
-RE_IPV6="${RE_IPV6}([0-9a-fA-F]{1,4}:){1,5}(:[0-9a-fA-F]{1,4}){1,2}|"  # TEST: 1::7:8           1:2:3:4:5::7:8  1:2:3:4:5::8
-RE_IPV6="${RE_IPV6}([0-9a-fA-F]{1,4}:){1,4}(:[0-9a-fA-F]{1,4}){1,3}|"  # TEST: 1::6:7:8         1:2:3:4::6:7:8  1:2:3:4::8
-RE_IPV6="${RE_IPV6}([0-9a-fA-F]{1,4}:){1,3}(:[0-9a-fA-F]{1,4}){1,4}|"  # TEST: 1::5:6:7:8       1:2:3::5:6:7:8  1:2:3::8
-RE_IPV6="${RE_IPV6}([0-9a-fA-F]{1,4}:){1,2}(:[0-9a-fA-F]{1,4}){1,5}|"  # TEST: 1::4:5:6:7:8     1:2::4:5:6:7:8  1:2::8
-RE_IPV6="${RE_IPV6}[0-9a-fA-F]{1,4}:((:[0-9a-fA-F]{1,4}){1,6})|"       # TEST: 1::3:4:5:6:7:8   1::3:4:5:6:7:8  1::8
-RE_IPV6="${RE_IPV6}:((:[0-9a-fA-F]{1,4}){1,7}|:)|"                     # TEST: ::2:3:4:5:6:7:8  ::2:3:4:5:6:7:8 ::8       ::
-RE_IPV6="${RE_IPV6}fe08:(:[0-9a-fA-F]{1,4}){2,2}%[0-9a-zA-Z]{1,}|"     # TEST: fe08::7:8%eth0      fe08::7:8%1                                      (link-local IPv6 addresses with zone index)
-RE_IPV6="${RE_IPV6}::(ffff(:0{1,4}){0,1}:){0,1}${RE_IPV4}|"            # TEST: ::255.255.255.255   ::ffff:255.255.255.255  ::ffff:0:255.255.255.255 (IPv4-mapped IPv6 addresses and IPv4-translated addresses)
-RE_IPV6="${RE_IPV6}([0-9a-fA-F]{1,4}:){1,4}:${RE_IPV4}"                # TEST: 2001:db8:3:4::192.0.2.33  64:ff9b::192.0.2.33
-
-# Ensure the ip address continues to the end of the line
-# Fixes using a wildcard dns service such as xip.io which allows for *.<ip address>.xip.io
-RE_IPV4="${RE_IPV4}\$"
-RE_IPV6="${RE_IPV6}\$"
-=======
->>>>>>> f914e620
 
 case "$1" in
   domains)
