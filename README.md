# Dokku [![Build Status](https://img.shields.io/circleci/project/dokku/dokku/master.svg?style=flat-square "Build Status")](https://circleci.com/gh/dokku/dokku/tree/master) [![Ubuntu Package](https://img.shields.io/badge/package-ubuntu-brightgreen.svg?style=flat-square "Ubuntu Package")](https://packagecloud.io/dokku/dokku)  [![Arch Package](https://img.shields.io/badge/package-arch-brightgreen.svg?style=flat-square "Arch Package")](https://aur.archlinux.org/packages/dokku/) [![IRC Network](https://img.shields.io/badge/irc-freenode-blue.svg?style=flat-square "IRC Freenode")](https://webchat.freenode.net/?channels=dokku) [![Slack Group](https://img.shields.io/badge/irc-slack-blue.svg?style=flat-square "Slack Group")](https://glider-slackin.herokuapp.com/) [![Documentation](https://img.shields.io/badge/docs-viewdocs-blue.svg?style=flat-square "Viewdocs")](http://dokku.viewdocs.io/dokku/)
[![OpenCollective](https://opencollective.com/dokku/sponsors/badge.svg?style=flat-square)](#sponsors)
[![OpenCollective](https://opencollective.com/dokku/backers/badge.svg?style=flat-square)](#backers)
[![Gratipay](https://img.shields.io/gratipay/dokku.svg?style=flat-square)](https://gratipay.com/dokku/)

Docker powered mini-Heroku. The smallest PaaS implementation you've ever seen.

## Requirements

<<<<<<< HEAD
A fresh VM running any one of 
- `Debian 8.2 x64`
- `Ubuntu 14.04 x64`
- `Ubuntu 16.04 x64`
=======
A fresh VM running any of the following OS:

- Ubuntu 16.04 x64
- Ubuntu 14.04 x64
- Debian 8.2 x64
- CentOS 7 x64 *(experimental)*
- Arch Linux x64 *(experimental)*
>>>>>>> 4e7b1c77

## Installation

To install the latest stable release, run the following commands as a user who has access to `sudo`:

<<<<<<< HEAD
```
wget https://raw.githubusercontent.com/dokku/dokku/v0.7.2/bootstrap.sh
sudo DOKKU_TAG=v0.7.2 bash bootstrap.sh
```
=======
    wget https://raw.githubusercontent.com/dokku/dokku/v0.8.0/bootstrap.sh;
    sudo DOKKU_TAG=v0.8.0 bash bootstrap.sh
>>>>>>> 4e7b1c77

You can then proceed to the ip address or domain name associated with your server to complete the web-based installation.

If you wish for a more unattended installation method, you can see [these](http://dokku.viewdocs.io/dokku/getting-started/install/debian/#unattended-installation) docs.

### Upgrade

[View the docs] for upgrading(http://dokku.viewdocs.io/dokku/getting-started/upgrading/) from an older version of Dokku.

## Documentation

Full documentation - including advanced installation docs - are available online [here](http://dokku.viewdocs.io/dokku/)

## Support

You can use [Github Issues](https://github.com/dokku/dokku/issues), check [Troubleshooting](http://dokku.viewdocs.io/dokku/getting-started/troubleshooting/) in the documentation, or join us on [freenode in #dokku](https://webchat.freenode.net/?channels=%23dokku)

## Contribution

After checking [Github Issues](https://github.com/dokku/dokku/issues), the [Troubleshooting Guide](http://dokku.viewdocs.io/dokku/getting-started/troubleshooting/) or having a chat with us on [freenode in #dokku](https://webchat.freenode.net/?channels=%23dokku), feel free to fork and create a Pull Request.

While we may not merge your PR as is, they serve to start conversations and improve the general Dokku experience for all users.

## Sponsors

See our list of past sponsors in the [SPONSORS](https://github.com/dokku/dokku/blob/master/SPONSORS.md) file.

Become a sponsor and get your logo on our README on Github with a link to your site. [[Become a sponsor](https://opencollective.com/dokku#sponsor)]

<a href="https://opencollective.com/dokku/sponsor/0/website" target="_blank"><img src="https://opencollective.com/dokku/sponsor/0/avatar.svg"></a>
<a href="https://opencollective.com/dokku/sponsor/1/website" target="_blank"><img src="https://opencollective.com/dokku/sponsor/1/avatar.svg"></a>
<a href="https://opencollective.com/dokku/sponsor/2/website" target="_blank"><img src="https://opencollective.com/dokku/sponsor/2/avatar.svg"></a>
<a href="https://opencollective.com/dokku/sponsor/3/website" target="_blank"><img src="https://opencollective.com/dokku/sponsor/3/avatar.svg"></a>
<a href="https://opencollective.com/dokku/sponsor/4/website" target="_blank"><img src="https://opencollective.com/dokku/sponsor/4/avatar.svg"></a>
<a href="https://opencollective.com/dokku/sponsor/5/website" target="_blank"><img src="https://opencollective.com/dokku/sponsor/5/avatar.svg"></a>
<a href="https://opencollective.com/dokku/sponsor/6/website" target="_blank"><img src="https://opencollective.com/dokku/sponsor/6/avatar.svg"></a>
<a href="https://opencollective.com/dokku/sponsor/7/website" target="_blank"><img src="https://opencollective.com/dokku/sponsor/7/avatar.svg"></a>
<a href="https://opencollective.com/dokku/sponsor/8/website" target="_blank"><img src="https://opencollective.com/dokku/sponsor/8/avatar.svg"></a>
<a href="https://opencollective.com/dokku/sponsor/9/website" target="_blank"><img src="https://opencollective.com/dokku/sponsor/9/avatar.svg"></a>
<a href="https://opencollective.com/dokku/sponsor/10/website" target="_blank"><img src="https://opencollective.com/dokku/sponsor/10/avatar.svg"></a>
<a href="https://opencollective.com/dokku/sponsor/11/website" target="_blank"><img src="https://opencollective.com/dokku/sponsor/11/avatar.svg"></a>
<a href="https://opencollective.com/dokku/sponsor/12/website" target="_blank"><img src="https://opencollective.com/dokku/sponsor/12/avatar.svg"></a>
<a href="https://opencollective.com/dokku/sponsor/13/website" target="_blank"><img src="https://opencollective.com/dokku/sponsor/13/avatar.svg"></a>
<a href="https://opencollective.com/dokku/sponsor/14/website" target="_blank"><img src="https://opencollective.com/dokku/sponsor/14/avatar.svg"></a>
<a href="https://opencollective.com/dokku/sponsor/15/website" target="_blank"><img src="https://opencollective.com/dokku/sponsor/15/avatar.svg"></a>
<a href="https://opencollective.com/dokku/sponsor/16/website" target="_blank"><img src="https://opencollective.com/dokku/sponsor/16/avatar.svg"></a>
<a href="https://opencollective.com/dokku/sponsor/17/website" target="_blank"><img src="https://opencollective.com/dokku/sponsor/17/avatar.svg"></a>
<a href="https://opencollective.com/dokku/sponsor/18/website" target="_blank"><img src="https://opencollective.com/dokku/sponsor/18/avatar.svg"></a>
<a href="https://opencollective.com/dokku/sponsor/19/website" target="_blank"><img src="https://opencollective.com/dokku/sponsor/19/avatar.svg"></a>
<a href="https://opencollective.com/dokku/sponsor/20/website" target="_blank"><img src="https://opencollective.com/dokku/sponsor/20/avatar.svg"></a>
<a href="https://opencollective.com/dokku/sponsor/21/website" target="_blank"><img src="https://opencollective.com/dokku/sponsor/21/avatar.svg"></a>
<a href="https://opencollective.com/dokku/sponsor/22/website" target="_blank"><img src="https://opencollective.com/dokku/sponsor/22/avatar.svg"></a>
<a href="https://opencollective.com/dokku/sponsor/23/website" target="_blank"><img src="https://opencollective.com/dokku/sponsor/23/avatar.svg"></a>
<a href="https://opencollective.com/dokku/sponsor/24/website" target="_blank"><img src="https://opencollective.com/dokku/sponsor/24/avatar.svg"></a>
<a href="https://opencollective.com/dokku/sponsor/25/website" target="_blank"><img src="https://opencollective.com/dokku/sponsor/25/avatar.svg"></a>
<a href="https://opencollective.com/dokku/sponsor/26/website" target="_blank"><img src="https://opencollective.com/dokku/sponsor/26/avatar.svg"></a>
<a href="https://opencollective.com/dokku/sponsor/27/website" target="_blank"><img src="https://opencollective.com/dokku/sponsor/27/avatar.svg"></a>
<a href="https://opencollective.com/dokku/sponsor/28/website" target="_blank"><img src="https://opencollective.com/dokku/sponsor/28/avatar.svg"></a>
<a href="https://opencollective.com/dokku/sponsor/29/website" target="_blank"><img src="https://opencollective.com/dokku/sponsor/29/avatar.svg"></a>


## Backers

Support us with a monthly donation and help us continue our activities. [[Become a backer](https://opencollective.com/dokku#backer)]

<a href="https://opencollective.com/dokku/backer/0/website" target="_blank"><img src="https://opencollective.com/dokku/backer/0/avatar.svg"></a>
<a href="https://opencollective.com/dokku/backer/1/website" target="_blank"><img src="https://opencollective.com/dokku/backer/1/avatar.svg"></a>
<a href="https://opencollective.com/dokku/backer/2/website" target="_blank"><img src="https://opencollective.com/dokku/backer/2/avatar.svg"></a>
<a href="https://opencollective.com/dokku/backer/3/website" target="_blank"><img src="https://opencollective.com/dokku/backer/3/avatar.svg"></a>
<a href="https://opencollective.com/dokku/backer/4/website" target="_blank"><img src="https://opencollective.com/dokku/backer/4/avatar.svg"></a>
<a href="https://opencollective.com/dokku/backer/5/website" target="_blank"><img src="https://opencollective.com/dokku/backer/5/avatar.svg"></a>
<a href="https://opencollective.com/dokku/backer/6/website" target="_blank"><img src="https://opencollective.com/dokku/backer/6/avatar.svg"></a>
<a href="https://opencollective.com/dokku/backer/7/website" target="_blank"><img src="https://opencollective.com/dokku/backer/7/avatar.svg"></a>
<a href="https://opencollective.com/dokku/backer/8/website" target="_blank"><img src="https://opencollective.com/dokku/backer/8/avatar.svg"></a>
<a href="https://opencollective.com/dokku/backer/9/website" target="_blank"><img src="https://opencollective.com/dokku/backer/9/avatar.svg"></a>
<a href="https://opencollective.com/dokku/backer/10/website" target="_blank"><img src="https://opencollective.com/dokku/backer/10/avatar.svg"></a>
<a href="https://opencollective.com/dokku/backer/11/website" target="_blank"><img src="https://opencollective.com/dokku/backer/11/avatar.svg"></a>
<a href="https://opencollective.com/dokku/backer/12/website" target="_blank"><img src="https://opencollective.com/dokku/backer/12/avatar.svg"></a>
<a href="https://opencollective.com/dokku/backer/13/website" target="_blank"><img src="https://opencollective.com/dokku/backer/13/avatar.svg"></a>
<a href="https://opencollective.com/dokku/backer/14/website" target="_blank"><img src="https://opencollective.com/dokku/backer/14/avatar.svg"></a>
<a href="https://opencollective.com/dokku/backer/15/website" target="_blank"><img src="https://opencollective.com/dokku/backer/15/avatar.svg"></a>
<a href="https://opencollective.com/dokku/backer/16/website" target="_blank"><img src="https://opencollective.com/dokku/backer/16/avatar.svg"></a>
<a href="https://opencollective.com/dokku/backer/17/website" target="_blank"><img src="https://opencollective.com/dokku/backer/17/avatar.svg"></a>
<a href="https://opencollective.com/dokku/backer/18/website" target="_blank"><img src="https://opencollective.com/dokku/backer/18/avatar.svg"></a>
<a href="https://opencollective.com/dokku/backer/19/website" target="_blank"><img src="https://opencollective.com/dokku/backer/19/avatar.svg"></a>
<a href="https://opencollective.com/dokku/backer/20/website" target="_blank"><img src="https://opencollective.com/dokku/backer/20/avatar.svg"></a>
<a href="https://opencollective.com/dokku/backer/21/website" target="_blank"><img src="https://opencollective.com/dokku/backer/21/avatar.svg"></a>
<a href="https://opencollective.com/dokku/backer/22/website" target="_blank"><img src="https://opencollective.com/dokku/backer/22/avatar.svg"></a>
<a href="https://opencollective.com/dokku/backer/23/website" target="_blank"><img src="https://opencollective.com/dokku/backer/23/avatar.svg"></a>
<a href="https://opencollective.com/dokku/backer/24/website" target="_blank"><img src="https://opencollective.com/dokku/backer/24/avatar.svg"></a>
<a href="https://opencollective.com/dokku/backer/25/website" target="_blank"><img src="https://opencollective.com/dokku/backer/25/avatar.svg"></a>
<a href="https://opencollective.com/dokku/backer/26/website" target="_blank"><img src="https://opencollective.com/dokku/backer/26/avatar.svg"></a>
<a href="https://opencollective.com/dokku/backer/27/website" target="_blank"><img src="https://opencollective.com/dokku/backer/27/avatar.svg"></a>
<a href="https://opencollective.com/dokku/backer/28/website" target="_blank"><img src="https://opencollective.com/dokku/backer/28/avatar.svg"></a>
<a href="https://opencollective.com/dokku/backer/29/website" target="_blank"><img src="https://opencollective.com/dokku/backer/29/avatar.svg"></a>

## License

[MIT License](https://github.com/dokku/dokku/blob/master/LICENSE) © Jeff Lindsay<|MERGE_RESOLUTION|>--- conflicted
+++ resolved
@@ -7,38 +7,26 @@
 
 ## Requirements
 
-<<<<<<< HEAD
-A fresh VM running any one of 
-- `Debian 8.2 x64`
-- `Ubuntu 14.04 x64`
-- `Ubuntu 16.04 x64`
-=======
-A fresh VM running any of the following OS:
+A fresh VM running any of the following operating systems:
 
 - Ubuntu 16.04 x64
 - Ubuntu 14.04 x64
 - Debian 8.2 x64
 - CentOS 7 x64 *(experimental)*
 - Arch Linux x64 *(experimental)*
->>>>>>> 4e7b1c77
 
 ## Installation
 
 To install the latest stable release, run the following commands as a user who has access to `sudo`:
 
-<<<<<<< HEAD
+```shell
+wget https://raw.githubusercontent.com/dokku/dokku/v0.8.0/bootstrap.sh
+sudo DOKKU_TAG=v0.8.0 bash bootstrap.sh
 ```
-wget https://raw.githubusercontent.com/dokku/dokku/v0.7.2/bootstrap.sh
-sudo DOKKU_TAG=v0.7.2 bash bootstrap.sh
-```
-=======
-    wget https://raw.githubusercontent.com/dokku/dokku/v0.8.0/bootstrap.sh;
-    sudo DOKKU_TAG=v0.8.0 bash bootstrap.sh
->>>>>>> 4e7b1c77
 
 You can then proceed to the ip address or domain name associated with your server to complete the web-based installation.
 
-If you wish for a more unattended installation method, you can see [these](http://dokku.viewdocs.io/dokku/getting-started/install/debian/#unattended-installation) docs.
+If you wish for a more unattended installation method, see [these](http://dokku.viewdocs.io/dokku/getting-started/install/debian/#unattended-installation) docs.
 
 ### Upgrade
 
