# Dokku

Docker powered mini-Heroku. The smallest PaaS implementation you've ever seen.

[![Build Status](https://travis-ci.org/progrium/dokku.png?branch=master)](https://travis-ci.org/progrium/dokku)

## Requirements

Assumes Ubuntu 13 right now. Ideally have a domain ready to point to your host. It's designed for and is probably
best to use a fresh VM. The bootstrapper will install everything it needs.

## Installing

    $ wget -qO- https://raw.github.com/progrium/dokku/master/bootstrap.sh | sudo bash

This may take around 5 minutes. Certainly better than the several hours it takes to bootstrap Cloud Foundry.

## Configuring

Set up a domain and a wildcard domain pointing to that host. Make sure `/home/git/VHOST` is set to this domain. 
By default it's set to whatever the hostname the host has.

You'll have to add a public key associated with a username as it says at the end of the bootstrapper. You'll do something
like this from your local machine:

    $ cat ~/.ssh/id_rsa.pub | ssh progriumapp.com "sudo gitreceive upload-key progrium"

That's it!

## Deploy an App

Right now Buildstep supports buildpacks for Node.js, Ruby, Python, [and more](https://github.com/progrium/buildstep#supported-buildpacks). It's not hard to add more, [go add more](https://github.com/progrium/buildstep#adding-buildpacks)! Let's deploy
the Heroku Node.js sample app. All you have to do is add a remote to name the app. It's created on-the-fly.

    $ cd node-js-sample
    $ git remote add progrium git@progriumapp.com:node-js-app
    $ git push progrium master
    Counting objects: 296, done.
    Delta compression using up to 4 threads.
    Compressing objects: 100% (254/254), done.
    Writing objects: 100% (296/296), 193.59 KiB, done.
    Total 296 (delta 25), reused 276 (delta 13)
    remote: -----> Building node-js-app ...
    remote:        Node.js app detected
    remote: -----> Resolving engine versions
    
    ... blah blah blah ...
    
    remote: -----> Application deployed:
    remote:        http://node-js-app.progriumapp.com

You're done!

## Advanced installation (for development)

If you plan on developing dokku, the easiest way to install from your own repository is cloning
the repository and calling the install script. Example:

<<<<<<< HEAD
    $ git clone https://github.com/yourusername/dokku.git
    $ cd dokku
    $ sudo make all

The `Makefile` allows source URLs to be overridden to include customizations from your own
repositories. The DOCKER_URL, GITRECEIVE_URL, PLUGINHOOK_URL, SSHCOMMAND_URL and STACK_URL
environment variables may be set to override the defaults (see the `Makefile` for how these
apply). Example:

    $ sudo GITRECEIVE_URL=https://raw.github.com/yourusername/gitreceive/master/gitreceive make all

## Advanced installation (bootstrap a server from your own repository)

The bootstrap script allows the dokku repository URL to be overridden to bootstrap a host from
your own clone of dokku using the DOKKU_REPO environment variable. Example:

    $ wget -O bootstrap.sh j.mp/dokku-bootstrap
=======
    $ wget https://raw.github.com/progrium/dokku/master/bootstrap.sh
>>>>>>> 1f45937a
    $ chmod +x bootstrap.sh
    $ sudo DOKKU_REPO=https://github.com/yourusername/dokku.git ./bootstrap.sh

## Upgrading

Dokku is in active development. You can update the deployment step and the build step separately.
To update the deploy step (this is updated less frequently):

    $ cd ~/dokku
    $ git pull origin master
    $ sudo make install

Nothing needs to be restarted. Changes will take effect on the next push / deployment.

## Support

You can use [Github Issues](https://github.com/progrium/dokku/issues), check [Troubleshooting](https://github.com/progrium/dokku/wiki/Troubleshooting) on the wiki, or join us on Freenode in #dokku

## Components

 * [Docker](https://github.com/dotcloud/docker) - Container runtime and manager
 * [Buildstep](https://github.com/progrium/buildstep) - Buildpack builder
 * [gitreceive](https://github.com/progrium/gitreceive) - Git push interface
 * [pluginhook](https://github.com/progrium/pluginhook) - Shell based plugins and hooks
 * [sshcommand](https://github.com/progrium/sshcommand) - Fixed commands over SSH

## Ideas for Improvements

 * Custom domain support for apps
 * HTTPS support on default domain
 * Support more buildpacks (see Buildstep)
 * Use dokku as the system user instead of git
 * Heroku-ish commands to be run via SSH (like [Dokuen](https://github.com/peterkeen/dokuen#available-app-sub-commands))

Looking to keep codebase as simple and hackable as possible, so try to keep your line count down.

## Things this project won't do

 * **Multi-host.** Not a huge leap, but this isn't the project for it. Maybe as Super Dokku.
 * **Multitenancy.** It's ready for it, but again, probably for Super Dokku.
 * **Client app.** Given the constraints, running commands remotely via SSH is fine.

## License

MIT<|MERGE_RESOLUTION|>--- conflicted
+++ resolved
@@ -56,7 +56,6 @@
 If you plan on developing dokku, the easiest way to install from your own repository is cloning
 the repository and calling the install script. Example:
 
-<<<<<<< HEAD
     $ git clone https://github.com/yourusername/dokku.git
     $ cd dokku
     $ sudo make all
@@ -73,10 +72,7 @@
 The bootstrap script allows the dokku repository URL to be overridden to bootstrap a host from
 your own clone of dokku using the DOKKU_REPO environment variable. Example:
 
-    $ wget -O bootstrap.sh j.mp/dokku-bootstrap
-=======
     $ wget https://raw.github.com/progrium/dokku/master/bootstrap.sh
->>>>>>> 1f45937a
     $ chmod +x bootstrap.sh
     $ sudo DOKKU_REPO=https://github.com/yourusername/dokku.git ./bootstrap.sh
 
